use core::Index;
use core::IndexMeta;
use core::META_FILEPATH;
use core::Segment;
use core::SegmentId;
use core::SegmentMeta;
use core::SerializableSegment;
use directory::Directory;
use indexer::stamper::Stamper;
use Error;
use futures_cpupool::CpuPool;
use futures::Future;
use futures::Canceled;
use futures::oneshot;
use directory::FileProtection;
use indexer::{MergePolicy, DefaultMergePolicy};
use indexer::index_writer::advance_deletes;
use indexer::MergeCandidate;
use indexer::merger::IndexMerger;
use indexer::SegmentEntry;
use indexer::SegmentSerializer;
use Result;
use futures_cpupool::CpuFuture;
use serde_json;
use indexer::delete_queue::DeleteCursor;
use schema::Schema;
use std::borrow::BorrowMut;
use std::collections::HashMap;
use std::io::Write;
use std::mem;
use std::ops::DerefMut;
use std::sync::Arc;
use std::sync::atomic::{AtomicUsize, AtomicBool};
use std::sync::atomic::Ordering;
use std::sync::RwLock;
use std::thread;
use std::thread::JoinHandle;
use super::segment_manager::{SegmentManager, get_mergeable_segments};


/// Save the index meta file.
/// This operation is atomic :
/// Either
//  - it fails, in which case an error is returned,
/// and the `meta.json` remains untouched,
/// - it success, and `meta.json` is written
/// and flushed.
///
/// This method is not part of tantivy's public API
pub fn save_new_metas(schema: Schema, opstamp: u64, directory: &mut Directory) -> Result<()> {
    save_metas(vec![], schema, opstamp, directory)
}



/// Save the index meta file.
/// This operation is atomic:
/// Either
//  - it fails, in which case an error is returned,
/// and the `meta.json` remains untouched,
/// - it success, and `meta.json` is written
/// and flushed.
///
/// This method is not part of tantivy's public API
pub fn save_metas(segment_metas: Vec<SegmentMeta>,
                  schema: Schema,
                  opstamp: u64,
                  directory: &mut Directory)
                  -> Result<()> {
    let metas = IndexMeta {
        segments: segment_metas,
        schema: schema,
        opstamp: opstamp,
    };
    let mut w = try!(serde_json::to_vec_pretty(&metas));
    try!(write!(&mut w, "\n"));
    directory.atomic_write(&META_FILEPATH, &w[..])?;
    debug!("Saved metas {:?}", serde_json::to_string_pretty(&metas));
    Ok(())
}


// The segment update runner is in charge of processing all
//  of the `SegmentUpdate`s.
//
// All this processing happens on a single thread
// consuming a common queue.
#[derive(Clone)]
pub struct SegmentUpdater(Arc<InnerSegmentUpdater>);



fn perform_merge(segment_ids: &[SegmentId],
                 segment_updater: &SegmentUpdater,
                 mut merged_segment: Segment,
                 target_opstamp: u64)
                 -> Result<SegmentEntry> {
    // first we need to apply deletes to our segment.
    info!("Start merge: {:?}", segment_ids);

    let index = &segment_updater.0.index;
    let schema = index.schema();
    let mut segment_entries = vec![];

    let mut file_protections: Vec<FileProtection> = vec![];

    for segment_id in segment_ids {
        if let Some(mut segment_entry) =
            segment_updater.0.segment_manager.segment_entry(segment_id) {
            let segment = index.segment(segment_entry.meta().clone());
            if let Some(file_protection) =
                advance_deletes(segment, &mut segment_entry, target_opstamp)? {
                file_protections.push(file_protection);
            }
            segment_entries.push(segment_entry);
        } else {
            error!("Error, had to abort merge as some of the segment is not managed anymore.");
            let msg = format!("Segment {:?} requested for merge is not managed.",
                              segment_id);
            return Err(Error::InvalidArgument(msg));
        }
    }

    let delete_cursor = segment_entries[0].delete_cursor().clone();

    let segments: Vec<Segment> = segment_entries
        .iter()
        .map(|segment_entry| index.segment(segment_entry.meta().clone()))
        .collect();


    // An IndexMerger is like a "view" of our merged segments.
    let merger: IndexMerger = IndexMerger::open(schema, &segments[..])?;

    // ... we just serialize this index merger in our new segment
    // to merge the two segments.

    let segment_serializer = SegmentSerializer::for_segment(&mut merged_segment)
        .expect("Creating index serializer failed");

    let num_docs = merger
        .write(segment_serializer)
        .expect("Serializing merged index failed");
    let mut segment_meta = SegmentMeta::new(merged_segment.id());
    segment_meta.set_max_doc(num_docs);

    let after_merge_segment_entry = SegmentEntry::new(segment_meta.clone(), delete_cursor, None);
    Ok(after_merge_segment_entry)
}


struct InnerSegmentUpdater {
    pool: CpuPool,
    index: Index,
    segment_manager: SegmentManager,
    merge_policy: RwLock<Box<MergePolicy>>,
    merging_thread_id: AtomicUsize,
    merging_threads: RwLock<HashMap<usize, JoinHandle<Result<()>>>>,
    generation: AtomicUsize,
    killed: AtomicBool,
    stamper: Stamper,
}

impl SegmentUpdater {
    pub fn new(index: Index,
               stamper: Stamper,
               delete_cursor: DeleteCursor)
               -> Result<SegmentUpdater> {
        let segments = index.searchable_segment_metas()?;
        let segment_manager = SegmentManager::from_segments(segments, delete_cursor);
        Ok(SegmentUpdater(Arc::new(InnerSegmentUpdater {
                                       pool: CpuPool::new(1),
                                       index: index,
                                       segment_manager: segment_manager,
                                       merge_policy: RwLock::new(box DefaultMergePolicy::default()),
                                       merging_thread_id: AtomicUsize::default(),
                                       merging_threads: RwLock::new(HashMap::new()),
                                       generation: AtomicUsize::default(),
                                       killed: AtomicBool::new(false),
                                       stamper: stamper,
                                   })))
    }

    pub fn new_segment(&self) -> Segment {
        let new_segment = self.0.index.new_segment();
        let segment_id = new_segment.id();
        self.0.segment_manager.write_segment(segment_id);
        new_segment
    }

    pub fn get_merge_policy(&self) -> Box<MergePolicy> {
        self.0.merge_policy.read().unwrap().box_clone()
    }

    pub fn set_merge_policy(&self, merge_policy: Box<MergePolicy>) {
        *self.0.merge_policy.write().unwrap() = merge_policy;
    }

    fn get_merging_thread_id(&self) -> usize {
        self.0.merging_thread_id.fetch_add(1, Ordering::SeqCst)
    }

    fn run_async<T: 'static + Send, F: 'static + Send + FnOnce(SegmentUpdater) -> T>
        (&self,
         f: F)
         -> CpuFuture<T, Error> {
        let me_clone = self.clone();
        self.0.pool.spawn_fn(move || Ok(f(me_clone)))
    }


    pub fn add_segment(&self, generation: usize, segment_entry: SegmentEntry) -> bool {
        if generation >= self.0.generation.load(Ordering::Acquire) {
            self.run_async(|segment_updater| {
                               segment_updater.0.segment_manager.add_segment(segment_entry);
                               segment_updater.consider_merge_options();
                               true
                           })
                .forget();
            true
        } else {
            false
        }
    }

    pub fn kill(&mut self) {
        self.0.killed.store(true, Ordering::Release);
    }

    fn is_alive(&self) -> bool {
        !self.0.killed.load(Ordering::Acquire)
    }


    /// Apply deletes up to the target opstamp to all segments.
    ///
    /// Tne method returns copies of the segment entries,
    /// updated with the delete information.
    fn purge_deletes(&self, target_opstamp: u64) -> Result<Vec<SegmentEntry>> {
        let mut segment_entries = self.0.segment_manager.segment_entries();
        for segment_entry in &mut segment_entries {
            let segment = self.0.index.segment(segment_entry.meta().clone());
            advance_deletes(segment, segment_entry, target_opstamp)?;
        }
        Ok(segment_entries)

    }

    pub fn save_metas(&self, opstamp: u64) {
        if self.is_alive() {
            let index = &self.0.index;
            let directory = index.directory();
            save_metas(self.0.segment_manager.committed_segment_metas(),
                       index.schema(),
                       opstamp,
                       directory.box_clone().borrow_mut())
                    .expect("Could not save metas.");
        }
    }

    pub fn garbage_collect_files(&self) -> Result<()> {
        self.run_async(move |segment_updater| { segment_updater.garbage_collect_files_exec(); })
            .wait()
    }

    fn garbage_collect_files_exec(&self) {
        let living_files = self.0.segment_manager.list_files();
        let mut index = self.0.index.clone();
        index.directory_mut().garbage_collect(living_files);
    }

    pub fn commit(&self, opstamp: u64) -> Result<()> {
        self.run_async(move |segment_updater| if segment_updater.is_alive() {
                           let segment_entries = segment_updater
                               .purge_deletes(opstamp)
                               .expect("Failed purge deletes");
                           segment_updater.0.segment_manager.commit(segment_entries);
                           segment_updater.save_metas(opstamp);
                           segment_updater.garbage_collect_files_exec();
                           segment_updater.consider_merge_options();
                       })
            .wait()
    }


    pub fn start_merge(&self,
                       segment_ids: &[SegmentId])
                       -> impl Future<Item = SegmentMeta, Error = Canceled> {

        self.0.segment_manager.start_merge(segment_ids);
        let segment_updater_clone = self.clone();

        let segment_ids_vec = segment_ids.to_vec();

        let merging_thread_id = self.get_merging_thread_id();
        let (merging_future_send, merging_future_recv) = oneshot();

        if segment_ids.is_empty() {
            return merging_future_recv;
        }

        let target_opstamp = self.0.stamper.stamp();
        let merging_join_handle = thread::spawn(move || {

            // first we need to apply deletes to our segment.
<<<<<<< HEAD
            let merged_segment = segment_updater_clone.new_segment(); 
=======
            info!("Start merge: {:?}", segment_ids_vec);

            let merged_segment = segment_updater_clone.new_segment();
>>>>>>> b3f39f23
            let merged_segment_id = merged_segment.id();
            let merge_result = perform_merge(&segment_ids_vec,
                                             &segment_updater_clone,
                                             merged_segment,
                                             target_opstamp);

            match merge_result {
                Ok(after_merge_segment_entry) => {
                    let merged_segment_meta = after_merge_segment_entry.meta().clone();
                    segment_updater_clone
                        .end_merge(segment_ids_vec, after_merge_segment_entry)
                        .expect("Segment updater thread is corrupted.");

                    // the future may fail if the listener of the oneshot future
                    // has been destroyed.
                    //
                    // This is not a problem here, so we just ignore any
                    // possible error.
                    let _merging_future_res = merging_future_send.send(merged_segment_meta);
                }
                Err(e) => {
                    error!("Merge of {:?} was cancelled: {:?}", segment_ids_vec, e);
                    // ... cancel merge
                    if cfg!(test) {
                        panic!("Merge failed.");
                    }
                    segment_updater_clone.cancel_merge(&segment_ids_vec, merged_segment_id);
                    // merging_future_send will be dropped, sending an error to the future.
                }
            }
            segment_updater_clone
                .0
                .merging_threads
                .write()
                .unwrap()
                .remove(&merging_thread_id);
            Ok(())
        });
        self.0
            .merging_threads
            .write()
            .unwrap()
            .insert(merging_thread_id, merging_join_handle);
        merging_future_recv
    }


    fn consider_merge_options(&self) {
        let (committed_segments, uncommitted_segments) =
            get_mergeable_segments(&self.0.segment_manager);
        // Committed segments cannot be merged with uncommitted_segments.
        // We therefore consider merges using these two sets of segments independently.
        let merge_policy = self.get_merge_policy();
        let mut merge_candidates = merge_policy.compute_merge_candidates(&uncommitted_segments);
        let committed_merge_candidates = merge_policy.compute_merge_candidates(&committed_segments);
        merge_candidates.extend_from_slice(&committed_merge_candidates[..]);
        for MergeCandidate(segment_metas) in merge_candidates {
            self.start_merge(&segment_metas);
        }
    }

    fn cancel_merge(&self,
                    before_merge_segment_ids: &[SegmentId],
                    after_merge_segment_entry: SegmentId) {
        self.0
            .segment_manager
            .cancel_merge(before_merge_segment_ids, after_merge_segment_entry);
    }


    fn end_merge(&self,
                 before_merge_segment_ids: Vec<SegmentId>,
                 mut after_merge_segment_entry: SegmentEntry)
                 -> Result<()> {

        self.run_async(move |segment_updater| {
            debug!("End merge {:?}", after_merge_segment_entry.meta());
            let mut delete_cursor = after_merge_segment_entry.delete_cursor().clone();
            let mut _file_protection_opt = None;
            if let Some(delete_operation) = delete_cursor.get() {
                let committed_opstamp = segment_updater.0.index.opstamp();
                if delete_operation.opstamp < committed_opstamp {
                    let index = &segment_updater.0.index;
                    let segment = index.segment(after_merge_segment_entry.meta().clone());
                    match advance_deletes(segment,
                                          &mut after_merge_segment_entry,
                                          committed_opstamp) {
                        Ok(file_protection_opt_res) => {
                            _file_protection_opt = file_protection_opt_res;
                        }
                        Err(e) => {
                            error!("Merge of {:?} was cancelled (advancing deletes failed): {:?}",
                                   before_merge_segment_ids, e);
                            // ... cancel merge
                            if cfg!(test) {
                                panic!("Merge failed.");
                            }
                            segment_updater.cancel_merge(&before_merge_segment_ids,
                                                         after_merge_segment_entry.segment_id());
                            return;
                        }
                    }
                }
            }
            segment_updater.0.segment_manager.end_merge(&before_merge_segment_ids,
                                                        after_merge_segment_entry);
            segment_updater.consider_merge_options();
            segment_updater.save_metas(segment_updater.0.index.opstamp());
        }).wait()
    }


    /// Wait for current merging threads.
    ///
    /// Upon termination of the current merging threads,
    /// merge opportunity may appear.
    //
    /// We keep waiting until the merge policy judges that
    /// no opportunity is available.
    ///
    /// Note that it is not required to call this
    /// method in your application.
    /// Terminating your application without letting
    /// merge terminate is perfectly safe.
    ///
    /// Obsolete files will eventually be cleaned up
    /// by the directory garbage collector.
    pub fn wait_merging_thread(&self) -> Result<()> {

        let mut num_segments: usize;
        loop {

            num_segments = self.0.segment_manager.num_segments();

            let mut new_merging_threads = HashMap::new();
            {
                let mut merging_threads = self.0.merging_threads.write().unwrap();
                mem::swap(&mut new_merging_threads, merging_threads.deref_mut());
            }
            debug!("wait merging thread {}", new_merging_threads.len());
            for (_, merging_thread_handle) in new_merging_threads {
                merging_thread_handle
                    .join()
                    .map(|_| ())
                    .map_err(|_| Error::ErrorInThread("Merging thread failed.".to_string()))?
            }
            // Our merging thread may have queued their completed
            self.run_async(move |_| {}).wait()?;

            let new_num_segments = self.0.segment_manager.num_segments();

            if new_num_segments >= num_segments {
                break;
            }
        }
        Ok(())
    }
}




#[cfg(test)]
mod tests {

    use Index;
    use schema::*;
    use indexer::merge_policy::tests::MergeWheneverPossible;

    #[test]
    fn test_delete_during_merge() {
        let mut schema_builder = SchemaBuilder::default();
        let text_field = schema_builder.add_text_field("text", TEXT);
        let schema = schema_builder.build();

        let index = Index::create_in_ram(schema);

        // writing the segment
        let mut index_writer = index.writer_with_num_threads(1, 40_000_000).unwrap();
        index_writer.set_merge_policy(box MergeWheneverPossible);

        {
            for _ in 0..100 {
                index_writer.add_document(doc!(text_field=>"a"));
                index_writer.add_document(doc!(text_field=>"b"));
            }
            assert!(index_writer.commit().is_ok());
        }

        {
            for _ in 0..100 {
                index_writer.add_document(doc!(text_field=>"c"));
                index_writer.add_document(doc!(text_field=>"d"));
            }
            assert!(index_writer.commit().is_ok());
        }

        {
            index_writer.add_document(doc!(text_field=>"e"));
            index_writer.add_document(doc!(text_field=>"f"));
            assert!(index_writer.commit().is_ok());
        }

        {
            let term = Term::from_field_text(text_field, "a");
            index_writer.delete_term(term);
            assert!(index_writer.commit().is_ok());
        }

        index.load_searchers().unwrap();
        assert_eq!(index.searcher().num_docs(), 302);

        {
            index_writer
                .wait_merging_threads()
                .expect("waiting for merging threads");
        }

        index.load_searchers().unwrap();
        assert_eq!(index.searcher().segment_readers().len(), 1);
        assert_eq!(index.searcher().num_docs(), 302);
    }
}<|MERGE_RESOLUTION|>--- conflicted
+++ resolved
@@ -303,13 +303,7 @@
         let merging_join_handle = thread::spawn(move || {
 
             // first we need to apply deletes to our segment.
-<<<<<<< HEAD
-            let merged_segment = segment_updater_clone.new_segment(); 
-=======
-            info!("Start merge: {:?}", segment_ids_vec);
-
             let merged_segment = segment_updater_clone.new_segment();
->>>>>>> b3f39f23
             let merged_segment_id = merged_segment.id();
             let merge_result = perform_merge(&segment_ids_vec,
                                              &segment_updater_clone,
