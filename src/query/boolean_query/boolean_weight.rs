use crate::core::SegmentReader;
use crate::postings::FreqReadingOption;
use crate::query::explanation::does_not_match;
use crate::query::score_combiner::{DoNothingCombiner, ScoreCombiner, SumWithCoordsCombiner};
use crate::query::term_query::TermScorer;
use crate::query::weight::{for_each_pruning_scorer, for_each_scorer};
use crate::query::EmptyScorer;
use crate::query::Exclude;
use crate::query::Occur;
use crate::query::RequiredOptionalScorer;
use crate::query::Scorer;
use crate::query::Union;
use crate::query::Weight;
use crate::query::{intersect_scorers, Explanation};
use crate::{DocId, Score};
use std::collections::HashMap;

enum SpecializedScorer {
    TermUnion(Vec<TermScorer>),
    Other(Box<dyn Scorer>),
}

fn scorer_union<TScoreCombiner>(scorers: Vec<Box<dyn Scorer>>) -> SpecializedScorer
where
    TScoreCombiner: ScoreCombiner,
{
    assert!(!scorers.is_empty());
    if scorers.len() == 1 {
        return SpecializedScorer::Other(scorers.into_iter().next().unwrap()); //< we checked the size beforehands
    }

    {
        let is_all_term_queries = scorers.iter().all(|scorer| scorer.is::<TermScorer>());
        if is_all_term_queries {
            let scorers: Vec<TermScorer> = scorers
                .into_iter()
                .map(|scorer| *(scorer.downcast::<TermScorer>().map_err(|_| ()).unwrap()))
                .collect();
            if scorers
                .iter()
                .all(|scorer| scorer.freq_reading_option() == FreqReadingOption::ReadFreq)
            {
                // Block wand is only available iff we read frequencies.
                return SpecializedScorer::TermUnion(scorers);
            } else {
                return SpecializedScorer::Other(Box::new(Union::<_, TScoreCombiner>::from(
                    scorers,
                )));
            }
        }
    }
    SpecializedScorer::Other(Box::new(Union::<_, TScoreCombiner>::from(scorers)))
}

fn into_box_scorer<TScoreCombiner: ScoreCombiner>(scorer: SpecializedScorer) -> Box<dyn Scorer> {
    match scorer {
        SpecializedScorer::TermUnion(term_scorers) => {
            let union_scorer = Union::<TermScorer, TScoreCombiner>::from(term_scorers);
            Box::new(union_scorer)
        }
        SpecializedScorer::Other(scorer) => scorer,
    }
}

pub struct BooleanWeight {
    weights: Vec<(Occur, Box<dyn Weight>)>,
    scoring_enabled: bool,
}

impl BooleanWeight {
    pub fn new(weights: Vec<(Occur, Box<dyn Weight>)>, scoring_enabled: bool) -> BooleanWeight {
        BooleanWeight {
            weights,
            scoring_enabled,
        }
    }

    fn per_occur_scorers(
        &self,
        reader: &SegmentReader,
        boost: f32,
    ) -> crate::Result<HashMap<Occur, Vec<Box<dyn Scorer>>>> {
        let mut per_occur_scorers: HashMap<Occur, Vec<Box<dyn Scorer>>> = HashMap::new();
        for &(ref occur, ref subweight) in &self.weights {
            let sub_scorer: Box<dyn Scorer> = subweight.scorer(reader, boost)?;
            per_occur_scorers
                .entry(*occur)
                .or_insert_with(Vec::new)
                .push(sub_scorer);
        }
        Ok(per_occur_scorers)
    }

    fn complex_scorer<TScoreCombiner: ScoreCombiner>(
        &self,
        reader: &SegmentReader,
        boost: f32,
    ) -> crate::Result<SpecializedScorer> {
        let mut per_occur_scorers = self.per_occur_scorers(reader, boost)?;

        let should_scorer_opt: Option<SpecializedScorer> = per_occur_scorers
            .remove(&Occur::Should)
            .map(scorer_union::<TScoreCombiner>);

        let exclude_scorer_opt: Option<Box<dyn Scorer>> = per_occur_scorers
            .remove(&Occur::MustNot)
<<<<<<< HEAD
            .map(scorer_union::<TScoreCombiner>)
            .map(into_box_scorer::<TScoreCombiner>);
=======
            .map(scorer_union::<DoNothingCombiner>)
            .map(Into::into);
>>>>>>> 663db14d

        let must_scorer_opt: Option<Box<dyn Scorer>> = per_occur_scorers
            .remove(&Occur::Must)
            .map(intersect_scorers);

        let positive_scorer: SpecializedScorer = match (should_scorer_opt, must_scorer_opt) {
            (Some(should_scorer), Some(must_scorer)) => {
                if self.scoring_enabled {
                    SpecializedScorer::Other(Box::new(RequiredOptionalScorer::<
                        Box<dyn Scorer>,
                        Box<dyn Scorer>,
                        TScoreCombiner,
                    >::new(
                        must_scorer,
                        into_box_scorer::<TScoreCombiner>(should_scorer),
                    )))
                } else {
                    SpecializedScorer::Other(must_scorer)
                }
            }
            (None, Some(must_scorer)) => SpecializedScorer::Other(must_scorer),
            (Some(should_scorer), None) => should_scorer,
            (None, None) => {
                return Ok(SpecializedScorer::Other(Box::new(EmptyScorer)));
            }
        };

        if let Some(exclude_scorer) = exclude_scorer_opt {
            let positive_scorer_boxed: Box<dyn Scorer> =
                into_box_scorer::<TScoreCombiner>(positive_scorer);
            Ok(SpecializedScorer::Other(Box::new(Exclude::new(
                positive_scorer_boxed,
                exclude_scorer,
            ))))
        } else {
            Ok(positive_scorer)
        }
    }
}

impl Weight for BooleanWeight {
    fn scorer(&self, reader: &SegmentReader, boost: f32) -> crate::Result<Box<dyn Scorer>> {
        if self.weights.is_empty() {
            Ok(Box::new(EmptyScorer))
        } else if self.weights.len() == 1 {
            let &(occur, ref weight) = &self.weights[0];
            if occur == Occur::MustNot {
                Ok(Box::new(EmptyScorer))
            } else {
                weight.scorer(reader, boost)
            }
        } else if self.scoring_enabled {
            self.complex_scorer::<SumWithCoordsCombiner>(reader, boost)
                .map(|specialized_scorer| {
                    into_box_scorer::<SumWithCoordsCombiner>(specialized_scorer)
                })
        } else {
            self.complex_scorer::<DoNothingCombiner>(reader, boost)
                .map(into_box_scorer::<DoNothingCombiner>)
        }
    }

    fn explain(&self, reader: &SegmentReader, doc: DocId) -> crate::Result<Explanation> {
        let mut scorer = self.scorer(reader, 1.0f32)?;
        if scorer.seek(doc) != doc {
            return Err(does_not_match(doc));
        }
        if !self.scoring_enabled {
            return Ok(Explanation::new("BooleanQuery with no scoring", 1f32));
        }

        let mut explanation = Explanation::new("BooleanClause. Sum of ...", scorer.score());
        for &(ref occur, ref subweight) in &self.weights {
            if is_positive_occur(*occur) {
                if let Ok(child_explanation) = subweight.explain(reader, doc) {
                    explanation.add_detail(child_explanation);
                }
            }
        }
        Ok(explanation)
    }

    fn for_each(
        &self,
        reader: &SegmentReader,
        callback: &mut dyn FnMut(DocId, Score),
    ) -> crate::Result<()> {
        let scorer = self.complex_scorer::<SumWithCoordsCombiner>(reader, 1.0f32)?;
        match scorer {
            SpecializedScorer::TermUnion(term_scorers) => {
                let mut union_scorer =
                    Union::<TermScorer, SumWithCoordsCombiner>::from(term_scorers);
                for_each_scorer(&mut union_scorer, callback);
            }
            SpecializedScorer::Other(mut scorer) => {
                for_each_scorer(scorer.as_mut(), callback);
            }
        }
        Ok(())
    }

    /// Calls `callback` with all of the `(doc, score)` for which score
    /// is exceeding a given threshold.
    ///
    /// This method is useful for the TopDocs collector.
    /// For all docsets, the blanket implementation has the benefit
    /// of prefiltering (doc, score) pairs, avoiding the
    /// virtual dispatch cost.
    ///
    /// More importantly, it makes it possible for scorers to implement
    /// important optimization (e.g. BlockWAND for union).
    fn for_each_pruning(
        &self,
        threshold: f32,
        reader: &SegmentReader,
        callback: &mut dyn FnMut(DocId, Score) -> Score,
    ) -> crate::Result<()> {
        let scorer = self.complex_scorer::<SumWithCoordsCombiner>(reader, 1.0f32)?;
        match scorer {
            SpecializedScorer::TermUnion(term_scorers) => {
                super::block_wand(term_scorers, threshold, callback);
            }
            SpecializedScorer::Other(mut scorer) => {
                for_each_pruning_scorer(scorer.as_mut(), threshold, callback);
            }
        }
        Ok(())
    }
}

fn is_positive_occur(occur: Occur) -> bool {
    match occur {
        Occur::Must | Occur::Should => true,
        Occur::MustNot => false,
    }
}<|MERGE_RESOLUTION|>--- conflicted
+++ resolved
@@ -104,13 +104,8 @@
 
         let exclude_scorer_opt: Option<Box<dyn Scorer>> = per_occur_scorers
             .remove(&Occur::MustNot)
-<<<<<<< HEAD
-            .map(scorer_union::<TScoreCombiner>)
-            .map(into_box_scorer::<TScoreCombiner>);
-=======
             .map(scorer_union::<DoNothingCombiner>)
-            .map(Into::into);
->>>>>>> 663db14d
+            .map(into_box_scorer::<DoNothingCombiner>);
 
         let must_scorer_opt: Option<Box<dyn Scorer>> = per_occur_scorers
             .remove(&Occur::Must)
