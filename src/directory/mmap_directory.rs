--- conflicted
+++ resolved
@@ -20,28 +20,19 @@
 use std::sync::RwLock;
 use tempdir::TempDir;
 
-<<<<<<< HEAD
-fn open_mmap(full_path: &Path) -> result::Result<Option<Arc<Mmap>>, OpenReadError> {
-    let file = File::open(&full_path).map_err(|e| {
-        if e.kind() == io::ErrorKind::NotFound {
-            OpenReadError::FileDoesNotExist(full_path.to_owned())
-        } else {
-            OpenReadError::IOError(IOError::with_path(full_path.to_owned(), e))
-        }
-    })?;
-=======
 
 /// Returns None iff the file exists, can be read, but is empty (and hence
 /// cannot be mmapped).
 ///
 fn open_mmap(full_path: &PathBuf) -> result::Result<Option<MmapReadOnly>, OpenReadError> {
     let file = File::open(&full_path)
-        .map_err(|e| if e.kind() == io::ErrorKind::NotFound {
-                     OpenReadError::FileDoesNotExist(full_path.clone())
-                 } else {
-                     OpenReadError::IOError(IOError::with_path(full_path.to_owned(), e))
-                 })?;
->>>>>>> 74d32e52
+        .map_err(|e| {
+            if e.kind() == io::ErrorKind::NotFound {
+                OpenReadError::FileDoesNotExist(full_path.clone())
+            } else {
+                OpenReadError::IOError(IOError::with_path(full_path.to_owned(), e))
+            }
+        })?;
 
     let meta_data = file.metadata()
         .map_err(|e| IOError::with_path(full_path.to_owned(), e))?;
@@ -51,19 +42,11 @@
         // instead.
         return Ok(None);
     }
-<<<<<<< HEAD
-    match Mmap::open(&file, Protection::Read) {
-        Ok(mmap) => Ok(Some(Arc::new(mmap))),
-        Err(e) => Err(IOError::with_path(full_path.to_owned(), e))?,
-    }
-=======
-
     MmapReadOnly::open(&file)
         .map(Some)
         .map_err(|e| {
             From::from(IOError::with_path(full_path.to_owned(), e))
         })
->>>>>>> 74d32e52
 }
 
 #[derive(Default, Clone, Debug, Serialize, Deserialize)]
@@ -96,12 +79,7 @@
 }
 
 impl MmapCache {
-
-    /// Clears the `Mmap` cache.
-    fn clear(&mut self) {
-        self.cache.clear();
-    }
-
+    
     /// Removes a `MmapReadOnly` entry from the mmap cache.
     fn discard_from_cache(&mut self, full_path: &Path) -> bool {
         self.cache.remove(full_path).is_some()
@@ -115,40 +93,6 @@
         }
     }
 
-<<<<<<< HEAD
-    fn get_mmap(&mut self, full_path: &PathBuf) -> Result<Option<Arc<Mmap>>, OpenReadError> {
-        // if we exceed this limit, then we go through the weak
-        // and remove those that are obsolete.
-        if self.cache.len() > self.purge_weak_limit {
-            self.cleanup();
-        }
-        Ok(match self.cache.entry(full_path.clone()) {
-            HashMapEntry::Occupied(mut occupied_entry) => {
-                if let Some(mmap_arc) = occupied_entry.get().upgrade() {
-                    self.counters.hit += 1;
-                    Some(Arc::clone(&mmap_arc))
-                } else {
-                    // The entry exists but the weak ref has been destroyed.
-                    self.counters.miss_weak += 1;
-                    if let Some(mmap_arc) = open_mmap(full_path)? {
-                        occupied_entry.insert(Arc::downgrade(&mmap_arc));
-                        Some(mmap_arc)
-                    } else {
-                        None
-                    }
-                }
-            }
-            HashMapEntry::Vacant(vacant_entry) => {
-                self.counters.miss_empty += 1;
-                if let Some(mmap_arc) = open_mmap(full_path)? {
-                    vacant_entry.insert(Arc::downgrade(&mmap_arc));
-                    Some(mmap_arc)
-                } else {
-                    None
-                }
-            }
-        })
-=======
     fn get_mmap(&mut self, full_path: PathBuf) -> Result<Option<MmapReadOnly>, OpenReadError> {
         Ok(match self.cache.entry(full_path.clone()) {
                HashMapEntry::Occupied(occupied_entry) => {
@@ -166,7 +110,6 @@
                    }
                }
            })
->>>>>>> 74d32e52
     }
 }
 
@@ -314,16 +257,9 @@
         })?;
 
         Ok(mmap_cache
-<<<<<<< HEAD
-            .get_mmap(&full_path)?
-            .map(MmapReadOnly::from)
-            .map(ReadOnlySource::Mmap)
-            .unwrap_or_else(|| ReadOnlySource::Anonymous(SharedVecSlice::empty())))
-=======
-               .get_mmap(full_path)?
-               .map(ReadOnlySource::Mmap)
-               .unwrap_or_else(|| ReadOnlySource::Anonymous(SharedVecSlice::empty())))
->>>>>>> 74d32e52
+           .get_mmap(full_path)?
+           .map(ReadOnlySource::Mmap)
+           .unwrap_or_else(|| ReadOnlySource::Anonymous(SharedVecSlice::empty())))
     }
 
     fn open_write(&mut self, path: &Path) -> Result<WritePtr, OpenWriteError> {
@@ -362,16 +298,6 @@
     fn delete(&self, path: &Path) -> result::Result<(), DeleteError> {
         debug!("Deleting file {:?}", path);
         let full_path = self.resolve_path(path);
-<<<<<<< HEAD
-        let mut mmap_cache = self.mmap_cache.write().map_err(|_| {
-            let msg = format!(
-                "Failed to acquired write lock \
-                 on mmap cache while deleting {:?}",
-                path
-            );
-            IOError::with_path(path.to_owned(), make_io_err(msg))
-        })?;
-=======
         let mut mmap_cache = self.mmap_cache
             .write()
             .map_err(|_| {
@@ -382,7 +308,6 @@
                      })?;
         mmap_cache.discard_from_cache(path);
 
->>>>>>> 74d32e52
         // Removing the entry in the MMap cache.
         // The munmap will appear on Drop,
         // when the last reference is gone.
@@ -480,24 +405,7 @@
             }
         }
         {
-<<<<<<< HEAD
-            for path in &paths {
-                {
-                    let _r = mmap_directory.open_read(path).unwrap();
-                    assert_eq!(mmap_directory.get_cache_info().mmapped.len(), 1);
-                }
-                assert_eq!(mmap_directory.get_cache_info().mmapped.len(), 0);
-            }
-        }
-        assert_eq!(mmap_directory.get_cache_info().counters.miss_empty, 10);
-
-        {
-            // test weak miss
-            // the first pass create the weak refs.
-            for path in &paths {
-=======
             for (i, path) in paths.iter().enumerate() {
->>>>>>> 74d32e52
                 let _r = mmap_directory.open_read(path).unwrap();
                 assert_eq!(mmap_directory.get_cache_info().mmapped.len(), i + 1);
             }
